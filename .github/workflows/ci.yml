--- conflicted
+++ resolved
@@ -22,36 +22,7 @@
       fail-fast: false
       matrix:
         include:
-<<<<<<< HEAD
-          - python-version: 3.7
-=======
-          - python-minor-version: 6
-            aiohttp-version: aiohttp30
-            os: ubuntu-20.04
-          - python-minor-version: 6
-            aiohttp-version: aiohttp31
-            os: ubuntu-20.04
-          - python-minor-version: 6
-            aiohttp-version: aiohttp32
-            os: ubuntu-20.04
-          - python-minor-version: 6
-            aiohttp-version: aiohttp33
-            os: ubuntu-20.04
-          - python-minor-version: 6
-            aiohttp-version: aiohttp34
-            os: ubuntu-20.04
-          - python-minor-version: 6
-            aiohttp-version: aiohttp35
-            os: ubuntu-20.04
-          - python-minor-version: 6
-            aiohttp-version: aiohttp36
-            os: ubuntu-20.04
-          - python-minor-version: 6
-            aiohttp-version: aiohttp37
-            os: ubuntu-20.04
-
           - python-minor-version: 7
->>>>>>> f330e715
             aiohttp-version: aiohttp33
             os: ubuntu-latest
           - python-minor-version: 7
@@ -65,12 +36,10 @@
             os: ubuntu-latest
           - python-minor-version: 7
             aiohttp-version: aiohttp37
-<<<<<<< HEAD
-          - python-version: 3.7
+            os: ubuntu-latest
+          - python-minor-version: 7
             aiohttp-version: aiohttp38
-=======
             os: ubuntu-latest
->>>>>>> f330e715
 
           - python-minor-version: 8
             aiohttp-version: aiohttp33
@@ -86,12 +55,10 @@
             os: ubuntu-latest
           - python-minor-version: 8
             aiohttp-version: aiohttp37
-<<<<<<< HEAD
-          - python-version: 3.8
+            os: ubuntu-latest
+          - python-minor-version: 8
             aiohttp-version: aiohttp38
-=======
             os: ubuntu-latest
->>>>>>> f330e715
 
           - python-minor-version: 9
             aiohttp-version: aiohttp35
@@ -101,19 +68,18 @@
             os: ubuntu-latest
           - python-minor-version: 9
             aiohttp-version: aiohttp37
-<<<<<<< HEAD
-          - python-version: 3.9
+            os: ubuntu-latest
+          - python-minor-version: 9
             aiohttp-version: aiohttp38
+            os: ubuntu-latest
 
-          - python-version: "3.10"
+          - python-minor-version: 10
             aiohttp-version: aiohttp37
-          - python-version: "3.10"
+            os: ubuntu-latest
+          - python-minor-version: 10
             aiohttp-version: aiohttp38
-
-=======
             os: ubuntu-latest
     runs-on: ${{ matrix.os }}
->>>>>>> f330e715
     steps:
     - uses: actions/checkout@v2
     - name: Set up Python ${{ env.python-major-version }}.${{ matrix.python-minor-version }}
