[tox]
envlist =
    flake8,
    coverage,
<<<<<<< HEAD
    py3.7-aiohttp{33,34,35,36,37,38}
    py3.8-aiohttp{33,34,35,36,37,38}
    py3.9-aiohttp{37,38}
    py3.10-aiohttp{37,38}
=======
    py36-aiohttp{30,31,32,33,34,35,36,37}
    py37-aiohttp{33,34,35,36,37}
    py38-aiohttp{33,34,35,36,37}
    py39-aiohttp{37}
>>>>>>> f330e715
skipsdist = True

[testenv:flake8]
deps = flake8
commands = flake8 aioresponses

[testenv]
setenv =
    PYTHONDONTWRITEBYTECODE=1
    PYTHONPATH = {toxinidir}:{toxinidir}/aioresponses

passenv = PYTEST_ADDOPTS

deps =
    aiohttp33: aiohttp>=3.3,<3.4
    aiohttp34: aiohttp>=3.4,<3.5
    aiohttp35: aiohttp>=3.5,<3.6
    aiohttp36: aiohttp>=3.6,<3.7
    aiohttp37: aiohttp>=3.7,<3.8
    aiohttp38: aiohttp>=3.8,<3.9
    -r{toxinidir}/requirements-dev.txt

commands = python -m pytest {posargs}<|MERGE_RESOLUTION|>--- conflicted
+++ resolved
@@ -2,17 +2,10 @@
 envlist =
     flake8,
     coverage,
-<<<<<<< HEAD
-    py3.7-aiohttp{33,34,35,36,37,38}
-    py3.8-aiohttp{33,34,35,36,37,38}
-    py3.9-aiohttp{37,38}
-    py3.10-aiohttp{37,38}
-=======
-    py36-aiohttp{30,31,32,33,34,35,36,37}
-    py37-aiohttp{33,34,35,36,37}
-    py38-aiohttp{33,34,35,36,37}
-    py39-aiohttp{37}
->>>>>>> f330e715
+    py37-aiohttp{33,34,35,36,37,38}
+    py38-aiohttp{33,34,35,36,37,38}
+    py39-aiohttp{37,38}
+    py310-aiohttp{37,38}
 skipsdist = True
 
 [testenv:flake8]
